// Copyright 2017 GRAIL, Inc. All rights reserved.
// Use of this source code is governed by the Apache 2.0
// license that can be found in the LICENSE file.

package reflowlet

import (
	"context"
	"crypto/tls"
	"flag"
	"fmt"
	"io/ioutil"
	"net/http"
	"os"
	"os/signal"
	"path/filepath"
	"syscall"
	"time"

	"docker.io/go-docker"
	"github.com/aws/aws-sdk-go/aws"
	"github.com/aws/aws-sdk-go/aws/credentials"
	"github.com/aws/aws-sdk-go/aws/ec2metadata"
	"github.com/aws/aws-sdk-go/aws/session"
	"github.com/aws/aws-sdk-go/service/ec2"
	"github.com/grailbio/infra"
	infraaws "github.com/grailbio/infra/aws"
	infratls "github.com/grailbio/infra/tls"
	"github.com/grailbio/reflow"
	"github.com/grailbio/reflow/blob"
	"github.com/grailbio/reflow/blob/s3blob"
	"github.com/grailbio/reflow/ec2authenticator"
	"github.com/grailbio/reflow/ec2cluster/volume"
	infra2 "github.com/grailbio/reflow/infra"
	"github.com/grailbio/reflow/local"
	"github.com/grailbio/reflow/log"
	"github.com/grailbio/reflow/pool/server"
	"github.com/grailbio/reflow/repository/blobrepo"
	repositoryhttp "github.com/grailbio/reflow/repository/http"
	"github.com/grailbio/reflow/rest"
	"golang.org/x/net/http2"
)

// maxConcurrentStreams is the number of concurrent http/2 streams we
// support.
const maxConcurrentStreams = 20000

// A Server is a reflow server, exposing a local pool over an HTTP server.
type Server struct {
	// Config is the server's config.
	Config infra.Config

	// Addr is the address on which to listen.
	Addr string
	// Prefix is the prefix used for directory lookup; permits reflowlet
	// to run inside of Docker.
	Prefix string
	// Insecure listens on HTTP, not HTTPS.
	Insecure bool
	// Dir is the runtime data directory.
	Dir string
	// EC2Cluster tells whether this reflowlet is part of an EC2cluster.
	// When true, the reflowlet shuts down if it is idle after 10 minutes.
	EC2Cluster bool
	// HTTPDebug determines whether HTTP debug logging is turned on.
	HTTPDebug bool

	// server is the underlying HTTP server
	server *http.Server

	configFlag string

	// version of the reflowlet instance.
	version string
}

// NewServer returns a new server with specified version and config.
func NewServer(version string, config infra.Config) *Server {
	return &Server{version: version, Config: config}
}

// AddFlags adds flags configuring various Reflowlet parameters to
// the provided FlagSet.
func (s *Server) AddFlags(flags *flag.FlagSet) {
	flags.StringVar(&s.Addr, "addr", ":9000", "HTTPS server address")
	flags.StringVar(&s.Prefix, "prefix", "", "prefix used for directory lookup")
	flags.BoolVar(&s.Insecure, "insecure", false, "listen on HTTP, not HTTPS")
	flags.StringVar(&s.Dir, "dir", "/mnt/data/reflow", "runtime data directory")
	flags.BoolVar(&s.EC2Cluster, "ec2cluster", false, "this reflowlet is part of an ec2cluster")
	flags.BoolVar(&s.HTTPDebug, "httpdebug", false, "turn on HTTP debug logging")
}

// spotNoticeWatcher watches for a spot termination notice and logs if found.
// See https://docs.aws.amazon.com/AWSEC2/latest/UserGuide/spot-interruptions.html#instance-action-metadata
// TODO(swami):  When flagged for termination, put server in lameduck mode.
func (s *Server) spotNoticeWatcher(ctx context.Context) {
	logger := log.Std.Prefix("spot notice: ")
	tick := time.NewTicker(30 * time.Second)
	for {
		select {
		case <-ctx.Done():
			return
		case <-tick.C:
		}
		resp, err := http.Get("http://169.254.169.254/latest/meta-data/spot/instance-action")
		if err != nil {
<<<<<<< HEAD
=======
			logger.Debugf("read %v", err)
>>>>>>> 3299a9ac
			continue
		}
		func() {
			defer resp.Body.Close()
			if resp.StatusCode != http.StatusOK {
				return
			}
			b, err := ioutil.ReadAll(resp.Body)
			if err != nil {
				logger.Debugf("read %v", err)
			}
			logger.Print(string(b))
		}()
	}
}

// setTags sets the reflowlet version tag on the EC2 instance (if running on one).
func (s *Server) setTags(sess *session.Session) error {
	if !s.EC2Cluster {
		return nil
	}
	msvc := ec2metadata.New(sess)
	doc, err := msvc.GetInstanceIdentityDocument()
	if err != nil {
		return err
	}
	svc := ec2.New(sess, &aws.Config{MaxRetries: aws.Int(3)})
	input := &ec2.CreateTagsInput{
		Resources: []*string{aws.String(doc.InstanceID)},
		Tags:      []*ec2.Tag{{Key: aws.String("reflowlet:version"), Value: aws.String(s.version)}}}
	_, err = svc.CreateTags(input)
	return err
}

// setupWatcher sets up a volume watcher for the given path.
func (s *Server) setupWatcher(ctx context.Context, sess *session.Session, path string, vw infra2.VolumeWatcher) error {
	if vw == (infra2.VolumeWatcher{}) {
		log.Print("volume watcher not configured, skipping\n")
		return nil
	}
	logger := log.Std.Tee(nil, fmt.Sprintf("watcher %s: ", path))
	v, err := volume.NewEbsLvmVolume(sess, logger, path)
	if err != nil {
		return fmt.Errorf("create volume for path %s: %v", path, err)
	}
	w, err := volume.NewWatcher(ctx, logger, v, vw)
	if err != nil {
		return err
	}
	go w.Watch(ctx)
	return nil
}

// ListenAndServe serves the Reflowlet server on the configured address.
func (s *Server) ListenAndServe() error {
	addr := os.Getenv("DOCKER_HOST")
	if addr == "" {
		addr = "unix:///var/run/docker.sock"
	}
	client, err := docker.NewClient(
		addr, "1.22",
		nil, map[string]string{"user-agent": "reflow"})
	if err != nil {
		return err
	}
	var rc *infra2.ReflowletConfig
	err = s.Config.Instance(&rc)
	if err != nil {
		return err
	}
	var sess *session.Session
	err = s.Config.Instance(&sess)
	if err != nil {
		return err
	}
	var tlsa infratls.Certs
	err = s.Config.Instance(&tlsa)
	if err != nil {
		return err
	}
	clientConfig, serverConfig, err := tlsa.HTTPS()
	if err != nil {
		return err
	}
	var creds *credentials.Credentials
	err = s.Config.Instance(&creds)
	if err != nil {
		return err
	}
	var tool *infraaws.AWSTool
	err = s.Config.Instance(&tool)
	if err != nil {
		return err
	}
	var (
		dockerconfig *infra2.DockerConfig
		hardMemLimit bool
	)
	err = s.Config.Instance(&dockerconfig)
	if err != nil {
		return err
	} else if dockerconfig.Value() == "hard" {
		hardMemLimit = true
	}
	if err := s.setTags(sess); err != nil {
		return fmt.Errorf("set tags: %v", err)
	}

	// Default HTTPS and s3 clients for repository dialers.
	// TODO(marius): handle this more elegantly, perhaps by
	// avoiding global registration altogether.
	blobrepo.Register("s3", s3blob.New(sess))
	transport := &http.Transport{TLSClientConfig: clientConfig}
	http2.ConfigureTransport(transport)
	repositoryhttp.HTTPClient = &http.Client{Transport: transport}

	p := &local.Pool{
		Client:        client,
		Dir:           s.Dir,
		Prefix:        s.Prefix,
		Authenticator: ec2authenticator.New(sess),
		AWSImage:      string(*tool),
		AWSCreds:      creds,
		Blob: blob.Mux{
			"s3": s3blob.New(sess),
		},
		Log:          log.Std.Tee(nil, "executor: "),
		HardMemLimit: hardMemLimit,
	}
	if err := p.Start(); err != nil {
		return err
	}
	if s.EC2Cluster {
		ctx, cancel := context.WithCancel(context.Background())
		if err := s.setupWatcher(ctx, sess, filepath.Join(s.Prefix, s.Dir), rc.VolumeWatcher); err != nil {
			log.Fatal(err)
		}
		go s.spotNoticeWatcher(ctx)
		go func() {
			const period = time.Minute
			// Always give the instance an expiry period to receive work,
			// then check periodically if the instance has been idle for more
			// than the expiry time.
			time.Sleep(rc.MaxIdleDuration)
			for {
				if p.StopIfIdleFor(rc.MaxIdleDuration) {
					log.Printf("reflowlet idle for %s; shutting down", rc.MaxIdleDuration)
					cancel()
					// Exit normally
					os.Exit(0)
				}
				time.Sleep(period)
			}
		}()
	}

	var httpLog *log.Logger
	if s.HTTPDebug {
		httpLog = log.Std.Tee(nil, "http: ")
		httpLog.Level = log.DebugLevel
		log.Std.Level = log.DebugLevel
	}

	http.Handle("/", rest.Handler(server.NewNode(p), httpLog))
	// Create a servlet node for this reflowlet's config.
	cfgNode, err := newConfigNode(s.Config)
	if err != nil {
		return fmt.Errorf("read config: %v", err)
	}
	http.Handle("/v1/config", rest.DoFuncHandler(cfgNode, httpLog))
	var repo reflow.Repository
	err = s.Config.Instance(&repo)
	if err != nil {
		return fmt.Errorf("repo: %v", err)
	}
	s.server = &http.Server{Addr: s.Addr}
	if s.Insecure {
		return s.server.ListenAndServe()
	}
	serverConfig.ClientAuth = tls.RequireAndVerifyClientCert
	s.server.TLSConfig = serverConfig
	http2.ConfigureServer(s.server, &http2.Server{
		MaxConcurrentStreams: maxConcurrentStreams,
	})
	return s.server.ListenAndServeTLS("", "")
}

func (s *Server) Shutdown() {
	s.server.Shutdown(context.Background())
}

// IgnoreSigpipe consumes (and ignores) SIGPIPE signals. As of Go
// 1.6, these are generated only for stdout and stderr.
//
// This is useful where a reflowlet's standard output is closed while
// running, as can happen when journald restarts on systemd managed
// systems.
//
// See the following for more information:
//	https://bugzilla.redhat.com/show_bug.cgi?id=1300076
func IgnoreSigpipe() {
	c := make(chan os.Signal, 1024)
	signal.Notify(c, os.Signal(syscall.SIGPIPE))
	for {
		<-c
	}
}

func newConfigNode(cfg infra.Config) (rest.DoFunc, error) {
	b, err := cfg.Marshal(false)
	if err != nil {
		return nil, fmt.Errorf("serialize keys: %v", err)
	}
	return func(ctx context.Context, call *rest.Call) {
		if !call.Allow("GET") {
			return
		}
		call.Reply(http.StatusOK, string(b))
	}, nil
}<|MERGE_RESOLUTION|>--- conflicted
+++ resolved
@@ -104,10 +104,7 @@
 		}
 		resp, err := http.Get("http://169.254.169.254/latest/meta-data/spot/instance-action")
 		if err != nil {
-<<<<<<< HEAD
-=======
 			logger.Debugf("read %v", err)
->>>>>>> 3299a9ac
 			continue
 		}
 		func() {
